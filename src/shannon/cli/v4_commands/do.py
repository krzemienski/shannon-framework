--- conflicted
+++ resolved
@@ -160,11 +160,7 @@
             # STEP 1: Parse task
             console.print("[bold cyan]Step 1: Parsing task...[/bold cyan]")
 
-<<<<<<< HEAD
-            # Check for multi-file request FIRST (Agent 1 implementation)
-=======
             # Check for multi-file request FIRST
->>>>>>> 78791b9c
             multi_file_parser = MultiFileParser()
             if multi_file_parser.is_multi_file(task):
                 console.print("  [yellow]⚡[/yellow] Multi-file request detected")
